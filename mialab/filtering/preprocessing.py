--- conflicted
+++ resolved
@@ -167,7 +167,6 @@
         Returns:
             sitk.Image: The registered image.
         """
-<<<<<<< HEAD
         print("Hello it's me ELia testing from pre pross tes1")
         # TODO: replace this filter by a registration. Registration can be costly, therefore, we provide you the
         # transformation, which you only need to apply to the image!
@@ -176,7 +175,6 @@
         atlas = params.atlas
         transform = params.transformation
         is_ground_truth = params.is_ground_truth  # the ground truth will be handled slightly different
-=======
 
         # Validate params
         if params is None:
@@ -208,7 +206,6 @@
         except Exception as e:
             warnings.warn(f'Resampling (registration) failed; returning original image. Error: {e}')
             return image
->>>>>>> b5243021
 
         # Ensure spatial metadata matches atlas (Resample already uses atlas geometry, but ensure consistency)
         resampled.CopyInformation(atlas)
